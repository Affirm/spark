--- conflicted
+++ resolved
@@ -16,8 +16,5 @@
 # See the License for the specific language governing permissions and
 # limitations under the License.
 
-<<<<<<< HEAD
-__version__ = "2.4.3.affirm5"
-=======
-__version__ = "2.4.3.affirm2"
->>>>>>> 8437f01e
+
+__version__ = "2.4.3.affirm5"