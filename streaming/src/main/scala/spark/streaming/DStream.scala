package spark.streaming

import StreamingContext._
import Time._

import spark._
import spark.SparkContext._
import spark.rdd._
import spark.storage.StorageLevel

import scala.collection.mutable.ArrayBuffer
import scala.collection.mutable.HashMap

import java.util.concurrent.ArrayBlockingQueue
import java.io.{ObjectInputStream, IOException, ObjectOutputStream}

import org.apache.hadoop.fs.Path
import org.apache.hadoop.conf.Configuration

case class DStreamCheckpointData(rdds: HashMap[Time, Any])

abstract class DStream[T: ClassManifest] (@transient var ssc: StreamingContext)
extends Serializable with Logging {

  initLogging()

  /** 
   * ----------------------------------------------
   * Methods that must be implemented by subclasses
   * ---------------------------------------------- 
   */

  // Time by which the window slides in this DStream
  def slideTime: Time 

  // List of parent DStreams on which this DStream depends on
  def dependencies: List[DStream[_]]

  // Key method that computes RDD for a valid time
  def compute (validTime: Time): Option[RDD[T]]

  /**
   * --------------------------------------- 
   * Other general fields and methods of DStream
   * --------------------------------------- 
   */

  // RDDs generated, marked as protected[streaming] so that testsuites can access it
  @transient
  protected[streaming] var generatedRDDs = new HashMap[Time, RDD[T]] ()
  
  // Time zero for the DStream
  protected[streaming] var zeroTime: Time = null

  // Duration for which the DStream will remember each RDD created
  protected[streaming] var rememberDuration: Time = null

  // Storage level of the RDDs in the stream
  protected[streaming] var storageLevel: StorageLevel = StorageLevel.NONE

  // Checkpoint details
  protected[streaming] val mustCheckpoint = false
  protected[streaming] var checkpointInterval: Time = null
  protected[streaming] var checkpointData = DStreamCheckpointData(HashMap[Time, Any]())

  // Reference to whole DStream graph
  protected[streaming] var graph: DStreamGraph = null

  def isInitialized = (zeroTime != null)

  // Duration for which the DStream requires its parent DStream to remember each RDD created
  def parentRememberDuration = rememberDuration

  // Set caching level for the RDDs created by this DStream
  def persist(level: StorageLevel): DStream[T] = {
    if (this.isInitialized) {
      throw new UnsupportedOperationException(
        "Cannot change storage level of an DStream after streaming context has started")
    }
    this.storageLevel = level
    this
  }

  def persist(): DStream[T] = persist(StorageLevel.MEMORY_ONLY)
  
  // Turn on the default caching level for this RDD
  def cache(): DStream[T] = persist()

  def checkpoint(interval: Time): DStream[T] = {
    if (isInitialized) {
      throw new UnsupportedOperationException(
        "Cannot change checkpoint interval of an DStream after streaming context has started")
    }
    persist()
    checkpointInterval = interval
    this
  }

  /**
   * This method initializes the DStream by setting the "zero" time, based on which
   * the validity of future times is calculated. This method also recursively initializes
   * its parent DStreams.
   */
  protected[streaming] def initialize(time: Time) {
    if (zeroTime != null && zeroTime != time) {
      throw new Exception("ZeroTime is already initialized to " + zeroTime
        + ", cannot initialize it again to " + time)
    }
    zeroTime = time

    // Set the checkpoint interval to be slideTime or 10 seconds, which ever is larger
    if (mustCheckpoint && checkpointInterval == null) {
      checkpointInterval = slideTime.max(Seconds(10))
      logInfo("Checkpoint interval automatically set to " + checkpointInterval)
    }

    // Set the minimum value of the rememberDuration if not already set
    var minRememberDuration = slideTime
    if (checkpointInterval != null && minRememberDuration <= checkpointInterval) {
      minRememberDuration = checkpointInterval * 2  // times 2 just to be sure that the latest checkpoint is not forgetten
    }
    if (rememberDuration == null || rememberDuration < minRememberDuration) {
      rememberDuration = minRememberDuration
    }

    // Initialize the dependencies
    dependencies.foreach(_.initialize(zeroTime))
  }

  protected[streaming] def validate() {
    assert(
      !mustCheckpoint || checkpointInterval != null,
      "The checkpoint interval for " + this.getClass.getSimpleName + " has not been set. " +
        " Please use DStream.checkpoint() to set the interval."
    )

    assert(
      checkpointInterval == null || checkpointInterval >= slideTime,
      "The checkpoint interval for " + this.getClass.getSimpleName + " has been set to " +
        checkpointInterval + " which is lower than its slide time (" + slideTime + "). " +
        "Please set it to at least " + slideTime + "."
    )

    assert(
      checkpointInterval == null || checkpointInterval.isMultipleOf(slideTime),
      "The checkpoint interval for " + this.getClass.getSimpleName + " has been set to " +
        checkpointInterval + " which not a multiple of its slide time (" + slideTime + "). " +
        "Please set it to a multiple " + slideTime + "."
    )

    assert(
      checkpointInterval == null || storageLevel != StorageLevel.NONE,
      "" + this.getClass.getSimpleName + " has been marked for checkpointing but the storage " +
        "level has not been set to enable persisting. Please use DStream.persist() to set the " +
        "storage level to use memory for better checkpointing performance."
    )

    assert(
      checkpointInterval == null || rememberDuration > checkpointInterval,
      "The remember duration for " + this.getClass.getSimpleName + " has been set to " +
        rememberDuration + " which is not more than the checkpoint interval (" +
        checkpointInterval + "). Please set it to higher than " + checkpointInterval + "."
    )

    dependencies.foreach(_.validate())

    logInfo("Slide time = " + slideTime)
    logInfo("Storage level = " + storageLevel)
    logInfo("Checkpoint interval = " + checkpointInterval)
    logInfo("Remember duration = " + rememberDuration)
    logInfo("Initialized " + this)
  }

  protected[streaming] def setContext(s: StreamingContext) {
    if (ssc != null && ssc != s) {
      throw new Exception("Context is already set in " + this + ", cannot set it again")
    }
    ssc = s
    logInfo("Set context for " + this)
    dependencies.foreach(_.setContext(ssc))
  }

  protected[streaming] def setGraph(g: DStreamGraph) {
    if (graph != null && graph != g) {
      throw new Exception("Graph is already set in " + this + ", cannot set it again")
    }
    graph = g
    dependencies.foreach(_.setGraph(graph))
  }

  protected[streaming] def setRememberDuration(duration: Time) {
    if (duration != null && duration > rememberDuration) {
      rememberDuration = duration
      logInfo("Duration for remembering RDDs set to " + rememberDuration + " for " + this)
    }
    dependencies.foreach(_.setRememberDuration(parentRememberDuration))
  }

  /** This method checks whether the 'time' is valid wrt slideTime for generating RDD */
  protected def isTimeValid(time: Time): Boolean = {
    if (!isInitialized) {
      throw new Exception (this + " has not been initialized")
    } else if (time <= zeroTime || ! (time - zeroTime).isMultipleOf(slideTime)) {
      false
    } else {
      true
    }
  }

  /**
   * Retrieves a precomputed RDD of this DStream, or computes the RDD. This is an internal
   * method that should not be called directly.
   */  
  protected[streaming] def getOrCompute(time: Time): Option[RDD[T]] = {
    // If this DStream was not initialized (i.e., zeroTime not set), then do it
    // If RDD was already generated, then retrieve it from HashMap
    generatedRDDs.get(time) match {
      
      // If an RDD was already generated and is being reused, then 
      // probably all RDDs in this DStream will be reused and hence should be cached
      case Some(oldRDD) => Some(oldRDD)
      
      // if RDD was not generated, and if the time is valid
      // (based on sliding time of this DStream), then generate the RDD
      case None => {
        if (isTimeValid(time)) {
          compute(time) match {
            case Some(newRDD) =>
              if (storageLevel != StorageLevel.NONE) {
                newRDD.persist(storageLevel)
                logInfo("Persisting RDD for time " + time + " to " + storageLevel + " at time " + time)
              }
              if (checkpointInterval != null && (time - zeroTime).isMultipleOf(checkpointInterval)) {
                newRDD.checkpoint()
                logInfo("Marking RDD for time " + time + " for checkpointing at time " + time)
              }
              generatedRDDs.put(time, newRDD)
              Some(newRDD)
            case None => 
              None
          }
        } else {
          None
        }
      }
    }
  }

  /**
   * Generates a SparkStreaming job for the given time. This is an internal method that
   * should not be called directly. This default implementation creates a job
   * that materializes the corresponding RDD. Subclasses of DStream may override this
   * (eg. PerRDDForEachDStream).
   */
  protected[streaming] def generateJob(time: Time): Option[Job] = {
    getOrCompute(time) match {
      case Some(rdd) => {
        val jobFunc = () => {
          val emptyFunc = { (iterator: Iterator[T]) => {} } 
          ssc.sc.runJob(rdd, emptyFunc)
        }
        Some(new Job(time, jobFunc))
      }
      case None => None
    }
  }

  /**
   * Dereferences RDDs that are older than rememberDuration.
   */
  protected[streaming] def forgetOldRDDs(time: Time) {
    val keys = generatedRDDs.keys
    var numForgotten = 0
    keys.foreach(t => {
      if (t <= (time - rememberDuration)) {
        generatedRDDs.remove(t)
        numForgotten += 1
        logInfo("Forgot RDD of time " + t + " from " + this)
      }
    })
    logInfo("Forgot " + numForgotten + " RDDs from " + this)
    dependencies.foreach(_.forgetOldRDDs(time))
  }

  /* Adds metadata to the Stream while it is running. 
   * This methd should be overwritten by sublcasses of InputDStream.
   */
  protected[streaming] def addMetadata(metadata: Any) {
    logInfo("Dropping Metadata: " + metadata.toString)
  }

  /**
   * Refreshes the list of checkpointed RDDs that will be saved along with checkpoint of
   * this stream. This is an internal method that should not be called directly. This is
   * a default implementation that saves only the file names of the checkpointed RDDs to
   * checkpointData. Subclasses of DStream (especially those of InputDStream) may override
   * this method to save custom checkpoint data.
   */
  protected[streaming] def updateCheckpointData(currentTime: Time) {
<<<<<<< HEAD
    val newRdds = generatedRDDs.filter(_._2.getCheckpointData() != null)
                                         .map(x => (x._1, x._2.getCheckpointData()))
    val oldRdds = checkpointData.rdds.clone()
    if (newRdds.size > 0) {
      checkpointData.rdds.clear()
      checkpointData.rdds ++= newRdds
=======
    logInfo("Updating checkpoint data for time " + currentTime)
    // Get the checkpointed RDDs from the generated RDDs
    val newCheckpointData = generatedRDDs.filter(_._2.getCheckpointData() != null)
                                         .map(x => (x._1, x._2.getCheckpointData()))
    // Make a copy of the existing checkpoint data
    val oldCheckpointData = checkpointData.clone()

    // If the new checkpoint has checkpoints then replace existing with the new one
    if (newCheckpointData.size > 0) {
      checkpointData.clear()
      checkpointData ++= newCheckpointData
>>>>>>> cc2a65f5
    }

    // Make dependencies update their checkpoint data
    dependencies.foreach(_.updateCheckpointData(currentTime))

<<<<<<< HEAD
    newRdds.foreach {
      case (time, data) => { logInfo("Added checkpointed RDD for time " + time + " to stream checkpoint") }
    }

    if (newRdds.size > 0) {
      (oldRdds -- newRdds.keySet).foreach {
=======
    // TODO: remove this, this is just for debugging
    newCheckpointData.foreach {
      case (time, data) => { logInfo("Added checkpointed RDD for time " + time + " to stream checkpoint") }
    }

    // If old checkpoint files have been removed from checkpoint data, then remove the files
    if (newCheckpointData.size > 0) {
      (oldCheckpointData -- newCheckpointData.keySet).foreach {
>>>>>>> cc2a65f5
        case (time, data) => {
          val path = new Path(data.toString)
          val fs = path.getFileSystem(new Configuration())
          fs.delete(path, true)
          logInfo("Deleted checkpoint file '" + path + "' for time " + time)
        }
      }
    }
    logInfo("Updated checkpoint data for time " + currentTime)
  }

  /**
   * Restores the RDDs in generatedRDDs from the checkpointData. This is an internal method
   * that should not be called directly. This is a default implementation that recreates RDDs
   * from the checkpoint file names stored in checkpointData. Subclasses of DStream that
   * override the updateCheckpointData() method would also need to override this method.
   */
  protected[streaming] def restoreCheckpointData() {
<<<<<<< HEAD
    logInfo("Restoring checkpoint data from " + checkpointData.rdds.size + " checkpointed RDDs")
    checkpointData.rdds.foreach {
=======
    // Create RDDs from the checkpoint data
    logInfo("Restoring checkpoint data from " + checkpointData.size + " checkpointed RDDs")
    checkpointData.foreach {
>>>>>>> cc2a65f5
      case(time, data) => {
        logInfo("Restoring checkpointed RDD for time " + time + " from file")
        generatedRDDs += ((time, ssc.sc.objectFile[T](data.toString)))
      }
    }
    dependencies.foreach(_.restoreCheckpointData())
    logInfo("Restored checkpoint data")
  }

  @throws(classOf[IOException])
  private def writeObject(oos: ObjectOutputStream) {
    logDebug(this.getClass().getSimpleName + ".writeObject used")
    if (graph != null) {
      graph.synchronized {
        if (graph.checkpointInProgress) {
          oos.defaultWriteObject()
        } else {
          val msg = "Object of " + this.getClass.getName + " is being serialized " +
            " possibly as a part of closure of an RDD operation. This is because " +
            " the DStream object is being referred to from within the closure. " +
            " Please rewrite the RDD operation inside this DStream to avoid this. " +
            " This has been enforced to avoid bloating of Spark tasks " +
            " with unnecessary objects."
          throw new java.io.NotSerializableException(msg)
        }
      }
    } else {
      throw new java.io.NotSerializableException("Graph is unexpectedly null when DStream is being serialized.")
    }
  }

  @throws(classOf[IOException])
  private def readObject(ois: ObjectInputStream) {
    logDebug(this.getClass().getSimpleName + ".readObject used")
    ois.defaultReadObject()
    generatedRDDs = new HashMap[Time, RDD[T]] ()
  }

  /** 
   * --------------
   * DStream operations
   * -------------- 
   */
  def map[U: ClassManifest](mapFunc: T => U): DStream[U] = {
    new MappedDStream(this, ssc.sc.clean(mapFunc))
  }

  def flatMap[U: ClassManifest](flatMapFunc: T => Traversable[U]): DStream[U] = {
    new FlatMappedDStream(this, ssc.sc.clean(flatMapFunc))
  }

  def filter(filterFunc: T => Boolean): DStream[T] = new FilteredDStream(this, filterFunc)

  def glom(): DStream[Array[T]] = new GlommedDStream(this)

  def mapPartitions[U: ClassManifest](mapPartFunc: Iterator[T] => Iterator[U]): DStream[U] = {
    new MapPartitionedDStream(this, ssc.sc.clean(mapPartFunc))
  }

  def reduce(reduceFunc: (T, T) => T): DStream[T] = this.map(x => (null, x)).reduceByKey(reduceFunc, 1).map(_._2)

  def count(): DStream[Int] = this.map(_ => 1).reduce(_ + _)
  
  def collect(): DStream[Seq[T]] = this.map(x => (null, x)).groupByKey(1).map(_._2)

  def foreach(foreachFunc: T => Unit) {
    val newStream = new PerElementForEachDStream(this, ssc.sc.clean(foreachFunc))
    ssc.registerOutputStream(newStream)
    newStream
  }

  def foreachRDD(foreachFunc: RDD[T] => Unit) {
    foreachRDD((r: RDD[T], t: Time) => foreachFunc(r))
  }

  def foreachRDD(foreachFunc: (RDD[T], Time) => Unit) {
    val newStream = new PerRDDForEachDStream(this, ssc.sc.clean(foreachFunc))
    ssc.registerOutputStream(newStream)
    newStream
  }

  def transformRDD[U: ClassManifest](transformFunc: RDD[T] => RDD[U]): DStream[U] = {
    transformRDD((r: RDD[T], t: Time) => transformFunc(r))
  }

  def transformRDD[U: ClassManifest](transformFunc: (RDD[T], Time) => RDD[U]): DStream[U] = {
    new TransformedDStream(this, ssc.sc.clean(transformFunc))
  }

  def toBlockingQueue() = {
    val queue = new ArrayBlockingQueue[RDD[T]](10000)
    this.foreachRDD(rdd => {
      queue.add(rdd)
    })
    queue
  }
  
  def print() {
    def foreachFunc = (rdd: RDD[T], time: Time) => {
      val first11 = rdd.take(11)
      println ("-------------------------------------------")
      println ("Time: " + time)
      println ("-------------------------------------------")
      first11.take(10).foreach(println)
      if (first11.size > 10) println("...")
      println()
    }
    val newStream = new PerRDDForEachDStream(this, ssc.sc.clean(foreachFunc))
    ssc.registerOutputStream(newStream)
  }

  def window(windowTime: Time): DStream[T] = window(windowTime, this.slideTime)

  def window(windowTime: Time, slideTime: Time): DStream[T] = {
    new WindowedDStream(this, windowTime, slideTime)
  }

  def tumble(batchTime: Time): DStream[T] = window(batchTime, batchTime)

  def reduceByWindow(reduceFunc: (T, T) => T, windowTime: Time, slideTime: Time): DStream[T] = {
    this.window(windowTime, slideTime).reduce(reduceFunc)
  }

  def reduceByWindow(
      reduceFunc: (T, T) => T,
      invReduceFunc: (T, T) => T,
      windowTime: Time,
      slideTime: Time
    ): DStream[T] = {
      this.map(x => (1, x))
          .reduceByKeyAndWindow(reduceFunc, invReduceFunc, windowTime, slideTime, 1)
          .map(_._2)
  }

  def countByWindow(windowTime: Time, slideTime: Time): DStream[Int] = {
    this.map(_ => 1).reduceByWindow(_ + _, _ - _, windowTime, slideTime)
  }

  def union(that: DStream[T]): DStream[T] = new UnionDStream[T](Array(this, that))

  def slice(interval: Interval): Seq[RDD[T]] = {
    slice(interval.beginTime, interval.endTime)
  }

  // Get all the RDDs between fromTime to toTime (both included)
  def slice(fromTime: Time, toTime: Time): Seq[RDD[T]] = {
    val rdds = new ArrayBuffer[RDD[T]]()
    var time = toTime.floor(slideTime)
    while (time >= zeroTime && time >= fromTime) {
      getOrCompute(time) match {
        case Some(rdd) => rdds += rdd
        case None => //throw new Exception("Could not get RDD for time " + time)
      }
      time -= slideTime
    }
    rdds.toSeq
  }

  def saveAsObjectFiles(prefix: String, suffix: String = "") {
    val saveFunc = (rdd: RDD[T], time: Time) => {
      val file = rddToFileName(prefix, suffix, time)
      rdd.saveAsObjectFile(file)
    }
    this.foreachRDD(saveFunc)
  }

  def saveAsTextFiles(prefix: String, suffix: String = "") {
    val saveFunc = (rdd: RDD[T], time: Time) => {
      val file = rddToFileName(prefix, suffix, time)
      rdd.saveAsTextFile(file)
    }
    this.foreachRDD(saveFunc)
  }

  def register() {
    ssc.registerOutputStream(this)
  }
}


abstract class InputDStream[T: ClassManifest] (@transient ssc_ : StreamingContext)
  extends DStream[T](ssc_) {
  
  override def dependencies = List()

  override def slideTime = {
    if (ssc == null) throw new Exception("ssc is null")
    if (ssc.graph.batchDuration == null) throw new Exception("batchDuration is null")
    ssc.graph.batchDuration
  }
  
  def start()  
  
  def stop()
}


/**
 * TODO
 */

class MappedDStream[T: ClassManifest, U: ClassManifest] (
    parent: DStream[T],
    mapFunc: T => U
  ) extends DStream[U](parent.ssc) {
  
  override def dependencies = List(parent)

  override def slideTime: Time = parent.slideTime

  override def compute(validTime: Time): Option[RDD[U]] = {
    parent.getOrCompute(validTime).map(_.map[U](mapFunc))
  }
}


/**
 * TODO
 */

class FlatMappedDStream[T: ClassManifest, U: ClassManifest](
    parent: DStream[T],
    flatMapFunc: T => Traversable[U]
  ) extends DStream[U](parent.ssc) {
  
  override def dependencies = List(parent)

  override def slideTime: Time = parent.slideTime

  override def compute(validTime: Time): Option[RDD[U]] = {
    parent.getOrCompute(validTime).map(_.flatMap(flatMapFunc))
  }
}


/**
 * TODO
 */

class FilteredDStream[T: ClassManifest](
    parent: DStream[T],
    filterFunc: T => Boolean
  ) extends DStream[T](parent.ssc) {
  
  override def dependencies = List(parent)

  override def slideTime: Time = parent.slideTime

  override def compute(validTime: Time): Option[RDD[T]] = {
    parent.getOrCompute(validTime).map(_.filter(filterFunc))
  }
}


/**
 * TODO
 */

class MapPartitionedDStream[T: ClassManifest, U: ClassManifest](
    parent: DStream[T],
    mapPartFunc: Iterator[T] => Iterator[U]
  ) extends DStream[U](parent.ssc) {

  override def dependencies = List(parent)

  override def slideTime: Time = parent.slideTime

  override def compute(validTime: Time): Option[RDD[U]] = {
    parent.getOrCompute(validTime).map(_.mapPartitions[U](mapPartFunc))
  }
}


/**
 * TODO
 */

class GlommedDStream[T: ClassManifest](parent: DStream[T])
  extends DStream[Array[T]](parent.ssc) {

  override def dependencies = List(parent)

  override def slideTime: Time = parent.slideTime

  override def compute(validTime: Time): Option[RDD[Array[T]]] = {
    parent.getOrCompute(validTime).map(_.glom())
  }
}


/**
 * TODO
 */

class ShuffledDStream[K: ClassManifest, V: ClassManifest, C: ClassManifest](
    parent: DStream[(K,V)],
    createCombiner: V => C,
    mergeValue: (C, V) => C,
    mergeCombiner: (C, C) => C,
    partitioner: Partitioner
  ) extends DStream [(K,C)] (parent.ssc) {
  
  override def dependencies = List(parent)

  override def slideTime: Time = parent.slideTime

  override def compute(validTime: Time): Option[RDD[(K,C)]] = {
    parent.getOrCompute(validTime) match {
      case Some(rdd) =>
        Some(rdd.combineByKey[C](createCombiner, mergeValue, mergeCombiner, partitioner))
      case None => None
    }
  }
}


/**
 * TODO
 */

class MapValuesDStream[K: ClassManifest, V: ClassManifest, U: ClassManifest](
    parent: DStream[(K, V)],
    mapValueFunc: V => U
  ) extends DStream[(K, U)](parent.ssc) {

  override def dependencies = List(parent)

  override def slideTime: Time = parent.slideTime

  override def compute(validTime: Time): Option[RDD[(K, U)]] = {
    parent.getOrCompute(validTime).map(_.mapValues[U](mapValueFunc))
  }
}


/**
 * TODO
 */

class FlatMapValuesDStream[K: ClassManifest, V: ClassManifest, U: ClassManifest](
    parent: DStream[(K, V)],
    flatMapValueFunc: V => TraversableOnce[U]
  ) extends DStream[(K, U)](parent.ssc) {

  override def dependencies = List(parent)

  override def slideTime: Time = parent.slideTime

  override def compute(validTime: Time): Option[RDD[(K, U)]] = {
    parent.getOrCompute(validTime).map(_.flatMapValues[U](flatMapValueFunc))
  }
}



/**
 * TODO
 */

class UnionDStream[T: ClassManifest](parents: Array[DStream[T]])
  extends DStream[T](parents.head.ssc) {

  if (parents.length == 0) {
    throw new IllegalArgumentException("Empty array of parents")
  }

  if (parents.map(_.ssc).distinct.size > 1) {
    throw new IllegalArgumentException("Array of parents have different StreamingContexts")
  }
  
  if (parents.map(_.slideTime).distinct.size > 1) {
    throw new IllegalArgumentException("Array of parents have different slide times")
  }

  override def dependencies = parents.toList

  override def slideTime: Time = parents.head.slideTime

  override def compute(validTime: Time): Option[RDD[T]] = {
    val rdds = new ArrayBuffer[RDD[T]]()
    parents.map(_.getOrCompute(validTime)).foreach(_ match {
      case Some(rdd) => rdds += rdd
      case None => throw new Exception("Could not generate RDD from a parent for unifying at time " + validTime)
    })
    if (rdds.size > 0) {
      Some(new UnionRDD(ssc.sc, rdds))
    } else {
      None
    }
  }
}


/**
 * TODO
 */

class PerElementForEachDStream[T: ClassManifest] (
    parent: DStream[T],
    foreachFunc: T => Unit
  ) extends DStream[Unit](parent.ssc) {
  
  override def dependencies = List(parent)

  override def slideTime: Time = parent.slideTime

  override def compute(validTime: Time): Option[RDD[Unit]] = None 

  override def generateJob(time: Time): Option[Job] = {
    parent.getOrCompute(time) match {
      case Some(rdd) =>
        val jobFunc = () => {
          val sparkJobFunc = { 
            (iterator: Iterator[T]) => iterator.foreach(foreachFunc) 
          } 
          ssc.sc.runJob(rdd, sparkJobFunc)
        }
        Some(new Job(time, jobFunc))
      case None => None
    }
  }
}


/**
 * TODO
 */

class PerRDDForEachDStream[T: ClassManifest] (
    parent: DStream[T],
    foreachFunc: (RDD[T], Time) => Unit
  ) extends DStream[Unit](parent.ssc) {

  override def dependencies = List(parent)

  override def slideTime: Time = parent.slideTime

  override def compute(validTime: Time): Option[RDD[Unit]] = None 

  override def generateJob(time: Time): Option[Job] = {
    parent.getOrCompute(time) match {
      case Some(rdd) =>
        val jobFunc = () => {
          foreachFunc(rdd, time)
        }
        Some(new Job(time, jobFunc))
      case None => None
    }
  }
}


/**
 * TODO
 */

class TransformedDStream[T: ClassManifest, U: ClassManifest] (
    parent: DStream[T],
    transformFunc: (RDD[T], Time) => RDD[U]
  ) extends DStream[U](parent.ssc) {

  override def dependencies = List(parent)

  override def slideTime: Time = parent.slideTime

  override def compute(validTime: Time): Option[RDD[U]] = {
    parent.getOrCompute(validTime).map(transformFunc(_, validTime))
  }
}<|MERGE_RESOLUTION|>--- conflicted
+++ resolved
@@ -297,48 +297,26 @@
    * this method to save custom checkpoint data.
    */
   protected[streaming] def updateCheckpointData(currentTime: Time) {
-<<<<<<< HEAD
+    // Get the checkpointed RDDs from the generated RDDs
     val newRdds = generatedRDDs.filter(_._2.getCheckpointData() != null)
                                          .map(x => (x._1, x._2.getCheckpointData()))
+    // Make a copy of the existing checkpoint data
     val oldRdds = checkpointData.rdds.clone()
+    // If the new checkpoint has checkpoints then replace existing with the new one
     if (newRdds.size > 0) {
       checkpointData.rdds.clear()
       checkpointData.rdds ++= newRdds
-=======
-    logInfo("Updating checkpoint data for time " + currentTime)
-    // Get the checkpointed RDDs from the generated RDDs
-    val newCheckpointData = generatedRDDs.filter(_._2.getCheckpointData() != null)
-                                         .map(x => (x._1, x._2.getCheckpointData()))
-    // Make a copy of the existing checkpoint data
-    val oldCheckpointData = checkpointData.clone()
-
-    // If the new checkpoint has checkpoints then replace existing with the new one
-    if (newCheckpointData.size > 0) {
-      checkpointData.clear()
-      checkpointData ++= newCheckpointData
->>>>>>> cc2a65f5
-    }
-
+    }
     // Make dependencies update their checkpoint data
     dependencies.foreach(_.updateCheckpointData(currentTime))
 
-<<<<<<< HEAD
+    // TODO: remove this, this is just for debugging
     newRdds.foreach {
       case (time, data) => { logInfo("Added checkpointed RDD for time " + time + " to stream checkpoint") }
     }
 
     if (newRdds.size > 0) {
       (oldRdds -- newRdds.keySet).foreach {
-=======
-    // TODO: remove this, this is just for debugging
-    newCheckpointData.foreach {
-      case (time, data) => { logInfo("Added checkpointed RDD for time " + time + " to stream checkpoint") }
-    }
-
-    // If old checkpoint files have been removed from checkpoint data, then remove the files
-    if (newCheckpointData.size > 0) {
-      (oldCheckpointData -- newCheckpointData.keySet).foreach {
->>>>>>> cc2a65f5
         case (time, data) => {
           val path = new Path(data.toString)
           val fs = path.getFileSystem(new Configuration())
@@ -357,14 +335,9 @@
    * override the updateCheckpointData() method would also need to override this method.
    */
   protected[streaming] def restoreCheckpointData() {
-<<<<<<< HEAD
+    // Create RDDs from the checkpoint data
     logInfo("Restoring checkpoint data from " + checkpointData.rdds.size + " checkpointed RDDs")
     checkpointData.rdds.foreach {
-=======
-    // Create RDDs from the checkpoint data
-    logInfo("Restoring checkpoint data from " + checkpointData.size + " checkpointed RDDs")
-    checkpointData.foreach {
->>>>>>> cc2a65f5
       case(time, data) => {
         logInfo("Restoring checkpointed RDD for time " + time + " from file")
         generatedRDDs += ((time, ssc.sc.objectFile[T](data.toString)))
